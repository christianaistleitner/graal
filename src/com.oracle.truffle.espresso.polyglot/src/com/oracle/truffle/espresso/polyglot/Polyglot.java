--- conflicted
+++ resolved
@@ -78,12 +78,6 @@
      *
      * @throws ClassCastException
      *             <ul>
-<<<<<<< HEAD
-     *             <li>if {@code value} is a foreign object, {@code targetClass} is an abstract
-     *             class and {@code value} was not previously cast to a concrete descendant of
-     *             {@code targetClass}
-=======
->>>>>>> 83125966
      *             <li>if {@code value} is a foreign object, {@code targetClass} is a primitive type
      *             but {@code value} does not represent an object of this primitive type
      *             <li>if {@code value} is a foreign object, {@code targetClass} is an array type
