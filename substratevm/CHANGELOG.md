# Native Image Changelog

This changelog summarizes major changes to GraalVM Native Image.

## GraalVM for JDK 22 (Internal Version 24.0.0)
* (GR-48304) Red Hat added support for the JFR event ThreadAllocationStatistics.
<<<<<<< HEAD
* (GR-48343) Red Hat added support for the JFR events AllocationRequiringGC and SystemGC.
=======
>>>>>>> 453a0626

## GraalVM for JDK 21 (Internal Version 23.1.0)
* (GR-35746) Lower the default aligned chunk size from 1 MB to 512 KB for the serial and epsilon GCs, reducing memory usage and image size in many cases.
* (GR-45841) BellSoft added support for the JFR event ThreadCPULoad.
* (GR-45994) Removed the option `-H:EnableSignalAPI`. Please use the runtime option `EnableSignalHandling` if it is necessary to enable or disable signal handling explicitly.
* (GR-39406) Simulation of class initializer: Class initializer of classes that are not marked for initialization at image build time are simulated at image build time to avoid executing them at image run time.
* (GR-39406) New option `--strict-image-heap`: All classes can now be used at image build time, even when they are not explicitly configured as `--initialize-at-build-time`. Note, however, that still only classes configured as `--initialize-at-build-time` are allowed in the image heap. Adopt this option as it will become the default in the next release of GraalVM.
* (GR-46392) Add `--parallelism` option to control how many threads are used by the build process.
* (GR-46392) Add build resources section to the build output that shows the memory and thread limits of the build process.
* (GR-38994) Together with Red Hat, we added support for `-XX:+HeapDumpOnOutOfMemoryError`.
* (GR-47365) Throw `MissingReflectionRegistrationError` when attempting to create a proxy class without having it registered at build-time, instead of a `VMError`.
* (GR-46064) Add option `-H:±IndirectBranchTargetMarker` to mark indirect branch targets on AMD64 with an endbranch instruction. This is a prerequisite for future Intel CET support.
* (GR-46740) Preview of [Foreign Function & Memory API downcalls](https://github.com/oracle/graal/blob/master/docs/reference-manual/native-image/ForeignInterface.md) (part of "Project Panama", [JEP 442](https://openjdk.org/jeps/442)) on AMD64. Must be enabled with `--enable-preview`.
* (GR-27034) Add `-H:ImageBuildID` option to generate Image Build ID, which is a 128-bit UUID string generated randomly, once per bundle or digest of input args when bundles are not used.
* (GR-47647) Add `-H:±UnlockExperimentalVMOptions` for unlocking access to experimental options similar to HotSpot's `-XX:UnlockExperimentalVMOptions`. Explicit unlocking will be required in a future release, which can be tested with the env setting `NATIVE_IMAGE_EXPERIMENTAL_OPTIONS_ARE_FATAL=true`. For more details, see [issue #7105](https://github.com/oracle/graal/issues/7105).
* (GR-47647) Add `--color[=WHEN]` option to color the output WHEN ('always', 'never', or 'auto'). This API option supersedes the experimental option `-H:+BuildOutputColorful`.
* (GR-43920) Add support for executing native image bundles as jar files with extra options `--with-native-image-agent` and `--container`.
* (GR-43920) Add `,container[=<container-tool>]`, `,dockerfile=<dockerfile>` and `,dry-run` options to `--bundle-create`and `--bundle-apply`.
* (GR-46420) Switch to directly using cgroup support from the JDK.
* (GR-29688) More sophisticated intrinsification and inlining of method handle usages, both explicit and implicit (lambdas, string concatenation and record classes), and various fixes for non-intrinsified usages.

## GraalVM for JDK 17 and GraalVM for JDK 20 (Internal Version 23.0.0)
* (GR-40187) Report invalid use of SVM specific classes on image class- or module-path as error. As a temporary workaround, `-H:+AllowDeprecatedBuilderClassesOnImageClasspath` allows turning the error into a warning.
* (GR-41196) Provide `.debug.svm.imagebuild.*` sections that contain build options and properties used in the build of the image.
* (GR-41978) Disallow `--initialize-at-build-time` without arguments. As a temporary workaround, `-H:+AllowDeprecatedInitializeAllClassesAtBuildTime` allows turning this error into a warning.
* (GR-41674) Class instanceOf and isAssignableFrom checks do need to make the checked type reachable.
* (GR-41100) Add support for `-XX:HeapDumpPath` to control where heap dumps are created.
* (GR-42148) Adjust build output to report types (primitives, classes, interfaces, and arrays) instead of classes and revise the output schema of `-H:BuildOutputJSONFile`.
* (GR-42375) Add `-H:±GenerateBuildArtifactsFile` option, which generates a `build-artifacts.json` file with a list of all artifacts produced by Native Image. `.build_artifacts.txt` files are now deprecated, disabled (can be re-enabled with env setting `NATIVE_IMAGE_DEPRECATED_BUILD_ARTIFACTS_TXT=true`), and will be removed in a future release.
* (GR-34179) Red Hat improved debugging support on Windows: Debug information now includes information about Java types.
* (GR-41096) Support services loaded through the `java.util.ServiceLoader.ModuleServicesLookupIterator`. An example of such service is the `com.sun.jndi.rmi.registry.RegistryContextFactory`.
* (GR-41912) The builder now generated reports for internal errors, which users can share when creating issues. By default, error reports follow the `svm_err_b_<timestamp>_pid<pid>.md` pattern and are created in the working directory. Use `-H:ErrorFile` to adjust the path or filename.
* (GR-36951) Add [RISC-V support](https://medium.com/p/899be38eddd9) for Native Image through the LLVM backend.
* (GR-42964) Deprecate `--enable-monitoring` without an argument. The option will no longer default to `all` in a future release. Instead, please always explicitly specify the list of monitoring features to be enabled (for example, `--enable-monitoring=heapdump,jfr,jvmstat`").
* (GR-19890) Native Image now sets up build environments for Windows users automatically. Running in an x64 Native Tools Command Prompt is no longer a requirement.
* (GR-43410) Added support for the JFR event `ExecutionSample`.
* (GR-44058) (GR-44087) Red Hat added support for the JFR events `ObjectAllocationInNewTLAB` and `JavaMonitorInflate`.
* (GR-42467) The search path for `System.loadLibrary()` by default includes the directory containing the native image.
* (GR-44216) Native Image is now shipped as part of the GraalVM JDK and thus no longer needs to be installed via `gu install native-image`.
* (GR-44105) A warning is displayed when trying to generate debug info on macOS since that is not supported. It is now an error to use `-H:+StripDebugInfo` on macOS or `-H:-StripDebugInfo` on Windows since those values are not supported.
* (GR-43966) Remove analysis options -H:AnalysisStatisticsFile and -H:ImageBuildStatisticsFile. Output files are now written to fixed subdirectories relative to image location (reports/image_build_statistics.json). 
* (GR-38414) BellSoft implemented the `MemoryPoolMXBean` for the serial and epsilon GCs.
* (GR-40641) Dynamic linking of AWT libraries on Linux.
* (GR-40463) Red Hat added experimental support for JMX, which can be enabled with the `--enable-monitoring` option (e.g. `--enable-monitoring=jmxclient,jmxserver`).
* (GR-42740) Together with Red Hat, we added experimental support for JFR event streaming.
* (GR-44110) Native Image now targets `x86-64-v3` by default on AMD64 and supports a new `-march` option. Use `-march=compatibility` for best compatibility (previous default) or `-march=native` for best performance if the native executable is deployed on the same machine or on a machine with the same CPU features. To list all available machine types, use `-march=list`.
* (GR-43971) Add native-image option `-E<env-var-key>[=<env-var-value>]` and support environment variable capturing in bundles. Previously almost all environment variables were available in the builder. To temporarily revert back to the old behaviour, env setting `NATIVE_IMAGE_DEPRECATED_BUILDER_SANITATION=true` can be used. The old behaviour will be removed in a future release.
* (GR-43382) The build output now includes a section with recommendations that help you get the best out of Native Image.
* (GR-44722) The output of `native-image --version` and various Java properties (e.g. `java.vm.version`) have been aligned with the OpenJDK. To distinguish between GraalVM CE, Oracle GraalVM, and GraalVM distributions from other vendors, please refer to `java.vm.vendor` or `java.vendor.version`.
* (GR-45673) Improve the memory footprint of the Native Image build process. The builder now takes available memory into account to reduce memory pressure when many other processes are running on the same machine. It also consumes less memory in many cases and is therefore also less likely to fail due to out-of-memory errors. At the same time, we have raised its memory limit from 14GB to 32GB.

## Version 22.3.0
* (GR-35721) Remove old build output style and the `-H:±BuildOutputUseNewStyle` option.
* (GR-39390) (GR-39649) (GR-40033) Red Hat added support for the JFR events `JavaMonitorEnter`, `JavaMonitorWait`, and `ThreadSleep`.
* (GR-39497) Add `-H:BuildOutputJSONFile=<file.json>` option for [JSON build output](https://github.com/oracle/graal/edit/master/docs/reference-manual/native-image/BuildOutput.md#machine-readable-build-output). Please feel free to provide feedback so that we can stabilize the schema/API.
* (GR-40170) Add `--silent` option to silence the build output.
* (GR-39475) Add initial support for jvmstat.
* (GR-39563) Add support for JDK 19 and Project Loom Virtual Threads (JEP 425) for high-throughput lightweight concurrency. Enable on JDK 19 with `native-image --enable-preview`.
* (GR-40264) Add `--enable-monitoring=<all,heapdump,jfr,jvmstat>` option to enable fine-grained control over monitoring features enabled in native executables. `-H:±AllowVMInspection` is now deprecated and will be removed in a future release.
* (GR-15630) Allow multiple classes with the same name from different class loaders.
* (GR-40198) Introduce public API for programmatic JNI / Resource / Proxy / Serialization registration from Feature classes during the image build.
* (GR-38909) Moved strictly-internal annotation classes (e.g. @AlwaysInline, @NeverInline, @Uninterruptible, ...) out of com.oracle.svm.core.annotate. Moved remaining annotation classes to org.graalvm.sdk module.
* (GR-40906) Add RuntimeResourceAccess#addResource(Module module, String resourcePath, byte[] resource) API method that allows injecting resources into images

## Version 22.2.0
* (GR-20653) Re-enable the usage of all CPU features for JIT compilation on AMD64.
* (GR-38413) Add support for `-XX:+ExitOnOutOfMemoryError`.
* (GR-37606) Add support for URLs and short descriptions to `Feature`. This info is shown as part of the build output.
* (GR-38965) Heap dumps are now supported in Community Edition.
* (GR-38951) Add `-XX:+DumpHeapAndExit` option to dump the initial heap of a native executable.
* (GR-37582) Run image-builder on module-path per default. Opt-out with env setting `USE_NATIVE_IMAGE_JAVA_PLATFORM_MODULE_SYSTEM=false`.
* (GR-38660) Expose -H:Name=<outfile> as API option -o <outfile>
* (GR-39043) Make certain native-image options command-line only and ensure they get processed before other options (--exclude-config --configurations-path --version --help --help-extra --dry-run --debug-attach --expert-options --expert-options-all --expert-options-detail --verbose-server --server-*)

## Version 22.1.0
* (GR-36568) Add "Quick build" mode, enabled through option `-Ob`, for quicker native image builds.
* (GR-35898) Improved handling of static synchronized methods: the lock is no longer stored in the secondary monitor map, but in the mutable DynamicHubCompanion object.
* Remove support for JDK8. As a result, `JDK8OrEarlier` and `JDK11OrLater` have been deprecated and will be removed in a future release.
* (GR-26814) (GR-37018) (GR-37038) (GR-37311) Red Hat added support for the following JFR events: `SafepointBegin`, `SafepointEnd`, `GarbageCollection`, `GCPhasePause`, `GCPhasePauseLevel*`, and `ExecuteVMOperation`. All GC-related JFR events are currently limited to the serial GC.
* (GR-35721) Deprecate `-H:±BuildOutputUseNewStyle` option. The old build output style will be removed in a future release.
* (GR-36905) Allow incomplete classes at build-time is now default. Add --link-at-build-time option and @<prop-values-file> support for native-image.properties. Add --link-at-build-time-paths option.

## Version 22.0.0
* (GR-33930) Decouple HostedOptionParser setup from classpath/modulepath scanning (use ServiceLoader for collecting options).
* (GR-33504) Implement --add-reads for native-image and fix --add-opens error handling.
* (GR-33983) Remove obsolete com.oracle.svm.thirdparty.jline.JLineFeature from substratevm:LIBRARY_SUPPORT.
* (GR-34577) Remove support for outdated JDK versions between 11 and 17. Since JDK versions 12, 13, 14, 15, 16 are no longer supported, there is no need to explicitly check for and allow these versions.
* (GR-29957) Removed the option -H:SubstitutionFiles= to register substitutions via a JSON file. This was an early experiment and is no longer necessary.
* (GR-32403) Use more compressed encoding for stack frame metadata.
* (GR-35152) Add -H:DisableURLProtocols to allow specifying URL protocols that must never be included in the image.
* (GR-35085) Custom prologue/epilogue/handleException customizations of @CEntryPoint must be annotated with @Uninterruptible. The synthetic methods created for entry points are now implicitly annotated with @Uninterruptible too.
* (GR-34935) More compiler optimization phases are run before static analysis: Conditional Elimination (to remove redundant conditions) and Escape Analysis.
* (GR-33602) Enable [new user-friendly build output mode](https://github.com/oracle/graal/blob/master/docs/reference-manual/native-image/BuildOutput.md). The old output can be restored with `-H:-BuildOutputUseNewStyle`.<|MERGE_RESOLUTION|>--- conflicted
+++ resolved
@@ -4,10 +4,7 @@
 
 ## GraalVM for JDK 22 (Internal Version 24.0.0)
 * (GR-48304) Red Hat added support for the JFR event ThreadAllocationStatistics.
-<<<<<<< HEAD
 * (GR-48343) Red Hat added support for the JFR events AllocationRequiringGC and SystemGC.
-=======
->>>>>>> 453a0626
 
 ## GraalVM for JDK 21 (Internal Version 23.1.0)
 * (GR-35746) Lower the default aligned chunk size from 1 MB to 512 KB for the serial and epsilon GCs, reducing memory usage and image size in many cases.
