/*
 * Copyright (c) 2019, 2023, Oracle and/or its affiliates. All rights reserved.
 * DO NOT ALTER OR REMOVE COPYRIGHT NOTICES OR THIS FILE HEADER.
 *
 * This code is free software; you can redistribute it and/or modify it
 * under the terms of the GNU General Public License version 2 only, as
 * published by the Free Software Foundation.  Oracle designates this
 * particular file as subject to the "Classpath" exception as provided
 * by Oracle in the LICENSE file that accompanied this code.
 *
 * This code is distributed in the hope that it will be useful, but WITHOUT
 * ANY WARRANTY; without even the implied warranty of MERCHANTABILITY or
 * FITNESS FOR A PARTICULAR PURPOSE.  See the GNU General Public License
 * version 2 for more details (a copy is included in the LICENSE file that
 * accompanied this code).
 *
 * You should have received a copy of the GNU General Public License version
 * 2 along with this work; if not, write to the Free Software Foundation,
 * Inc., 51 Franklin St, Fifth Floor, Boston, MA 02110-1301 USA.
 *
 * Please contact Oracle, 500 Oracle Parkway, Redwood Shores, CA 94065 USA
 * or visit www.oracle.com if you need additional information or have any
 * questions.
 */
package com.oracle.svm.core.jfr;

import java.util.List;
import java.util.function.BooleanSupplier;

import org.graalvm.compiler.api.replacements.Fold;
import org.graalvm.nativeimage.Platform;
import org.graalvm.nativeimage.Platforms;
import org.graalvm.nativeimage.ProcessProperties;

import com.oracle.svm.core.Containers;
import com.oracle.svm.core.Uninterruptible;
import com.oracle.svm.core.annotate.Alias;
import com.oracle.svm.core.annotate.RecomputeFieldValue;
import com.oracle.svm.core.annotate.Substitute;
import com.oracle.svm.core.annotate.TargetClass;
import com.oracle.svm.core.annotate.TargetElement;
import com.oracle.svm.core.jdk.JDK22OrLater;
import com.oracle.svm.core.jfr.traceid.JfrTraceId;
import com.oracle.svm.util.ReflectionUtil;

import jdk.jfr.internal.JVM;
import jdk.jfr.internal.LogTag;

@SuppressWarnings({"static-method", "unused"})
@TargetClass(value = jdk.jfr.internal.JVM.class, onlyWith = HasJfrSupport.class)
public final class Target_jdk_jfr_internal_JVM {
    // Checkstyle: stop
    @Alias //
    @TargetElement(onlyWith = HasChunkRotationMonitorField.class) //
    static Object CHUNK_ROTATION_MONITOR;

    @Alias //
    @TargetElement(onlyWith = HasFileDeltaChangeField.class) //
    static Object FILE_DELTA_CHANGE;
    // Checkstyle: resume

    @Alias //
    @RecomputeFieldValue(kind = RecomputeFieldValue.Kind.Reset) //
    @TargetElement(onlyWith = JDK22OrLater.class) //
    private static volatile boolean nativeOK;

    /** See {@link JVM#registerNatives}. */
    @Substitute
    private static void registerNatives() {
    }

    @Substitute
    @TargetElement(onlyWith = JDK22OrLater.class)
    public static void markChunkFinal() {
        SubstrateJVM.get().markChunkFinal();
    }

    /** See {@link JVM#beginRecording}. */
    @Substitute
    @TargetElement(onlyWith = JDK22OrLater.class)
    public static void beginRecording() {
        SubstrateJVM.get().beginRecording();
    }

    /** See {@link JVM#isRecording}. */
    @Substitute
    @Uninterruptible(reason = "Needed for calling SubstrateJVM.isRecording().")
    @TargetElement(onlyWith = JDK22OrLater.class)
    public static boolean isRecording() {
        return SubstrateJVM.get().isRecording();
    }

    /** See {@link JVM#endRecording}. */
    @Substitute
    @TargetElement(onlyWith = JDK22OrLater.class)
    public static void endRecording() {
        SubstrateJVM.get().endRecording();
    }

    /** See {@link JVM#counterTime}. */
    @Substitute
    public static long counterTime() {
        return JfrTicks.elapsedTicks();
    }

    /** See {@link JVM#emitEvent}. */
    @Substitute
    @TargetElement(onlyWith = JDK22OrLater.class)
    public static boolean emitEvent(long eventTypeId, long timestamp, long when) {
        return false;
    }

    /** See {@link JVM#getAllEventClasses}. */
    @Substitute
    @TargetElement(onlyWith = JDK22OrLater.class)
    public static List<Class<? extends jdk.internal.event.Event>> getAllEventClasses() {
        return JfrJavaEvents.getAllEventClasses();
    }

    /** See {@link JVM#getUnloadedEventClassCount}. */
    @Substitute
    @TargetElement(onlyWith = JDK22OrLater.class)
    public static long getUnloadedEventClassCount() {
        return 0;
    }

    /** See {@link JVM#getClassId}. Intrinsified on HotSpot. */
    @Substitute
    @Uninterruptible(reason = "Needed for SubstrateJVM.getClassId().")
    public static long getClassId(Class<?> clazz) {
        /*
         * The result is only valid until the epoch changes but this is fine because EventWriter
         * instances are invalidated when the epoch changes.
         */
        return SubstrateJVM.get().getClassId(clazz);
    }

    /** See {@link JVM#getPid}. */
    @Substitute
    @TargetElement(onlyWith = JDK22OrLater.class)
    public static String getPid() {
        long id = ProcessProperties.getProcessID();
        return String.valueOf(id);
    }

    /** See {@link JVM#getStackTraceId}. */
    @Substitute
    @Uninterruptible(reason = "Needed for SubstrateJVM.getStackTraceId().")
    @TargetElement(onlyWith = JDK22OrLater.class)
    public static long getStackTraceId(int skipCount) {
        /*
         * The result is only valid until the epoch changes but this is fine because EventWriter
         * instances are invalidated when the epoch changes.
         */
        return SubstrateJVM.get().getStackTraceId(skipCount);
    }

    /** See {@link JVM#getThreadId}. */
    @Substitute
    @TargetElement(onlyWith = JDK22OrLater.class)
    public static long getThreadId(Thread t) {
        return SubstrateJVM.getThreadId(t);
    }

    /** See {@link JVM#getTicksFrequency}. */
    @Substitute
    @TargetElement(onlyWith = JDK22OrLater.class)
    public static long getTicksFrequency() {
        return JfrTicks.getTicksFrequency();
    }

    /** See {@link JVM#log}. */
    @Substitute
    public static void log(int tagSetId, int level, String message) {
        SubstrateJVM.get().log(tagSetId, level, message);
    }

    /** See {@link JVM#logEvent}. */
    @Substitute
    public static void logEvent(int level, String[] lines, boolean system) {
        SubstrateJVM.get().logEvent(level, lines, system);
    }

    /** See {@link JVM#subscribeLogLevel}. */
    @Substitute
    public static void subscribeLogLevel(LogTag lt, int tagSetId) {
        SubstrateJVM.get().subscribeLogLevel(lt, tagSetId);
    }

    /** See {@link JVM#retransformClasses}. */
    @Substitute
    @TargetElement(onlyWith = JDK22OrLater.class)
    public static synchronized void retransformClasses(Class<?>[] classes) {
        // Not supported but this method is called during JFR startup, so we can't throw an error.
    }

    /** See {@link JVM#setEnabled}. */
    @Substitute
    @TargetElement(onlyWith = JDK22OrLater.class)
    public static void setEnabled(long eventTypeId, boolean enabled) {
        SubstrateJVM.get().setEnabled(eventTypeId, enabled);
    }

    /** See {@link JVM#setFileNotification}. */
    @Substitute
    @TargetElement(onlyWith = JDK22OrLater.class)
    public static void setFileNotification(long delta) {
        SubstrateJVM.get().setFileNotification(delta);
    }

    /** See {@link JVM#setGlobalBufferCount}. */
    @Substitute
    @TargetElement(onlyWith = JDK22OrLater.class)
    public static void setGlobalBufferCount(long count) throws IllegalArgumentException, IllegalStateException {
        SubstrateJVM.get().setGlobalBufferCount(count);
    }

    /** See {@link JVM#setGlobalBufferSize}. */
    @Substitute
    @TargetElement(onlyWith = JDK22OrLater.class)
    public static void setGlobalBufferSize(long size) throws IllegalArgumentException {
        SubstrateJVM.get().setGlobalBufferSize(size);
    }

    /** See {@link JVM#setMemorySize}. */
    @Substitute
    @TargetElement(onlyWith = JDK22OrLater.class)
    public static void setMemorySize(long size) throws IllegalArgumentException {
        SubstrateJVM.get().setMemorySize(size);
    }

    /** See {@code JVM#setMethodSamplingPeriod}. */
    @Substitute
    @TargetElement(onlyWith = JDK22OrLater.class)
    public static void setMethodSamplingPeriod(long type, long intervalMillis) {
        SubstrateJVM.get().setMethodSamplingInterval(type, intervalMillis);
    }

    /** See {@link JVM#setOutput}. */
    @Substitute
    @TargetElement(onlyWith = JDK22OrLater.class)
    public static void setOutput(String file) {
        SubstrateJVM.get().setOutput(file);
    }

    /** See {@link JVM#setForceInstrumentation}. */
    @Substitute
    @TargetElement(onlyWith = JDK22OrLater.class)
    public static void setForceInstrumentation(boolean force) {
    }

    /** See {@link JVM#setCompressedIntegers}. */
    @Substitute
    @TargetElement(onlyWith = JDK22OrLater.class)
    public static void setCompressedIntegers(boolean compressed) throws IllegalStateException {
        SubstrateJVM.get().setCompressedIntegers(compressed);
    }

    /** See {@link JVM#setStackDepth}. */
    @Substitute
    @TargetElement(onlyWith = JDK22OrLater.class)
    public static void setStackDepth(int depth) throws IllegalArgumentException, IllegalStateException {
        SubstrateJVM.get().setStackDepth(depth);
    }

    /** See {@link JVM#setStackTraceEnabled}. */
    @Substitute
    @TargetElement(onlyWith = JDK22OrLater.class)
    public static void setStackTraceEnabled(long eventTypeId, boolean enabled) {
        SubstrateJVM.get().setStackTraceEnabled(eventTypeId, enabled);
    }

    /** See {@link JVM#setThreadBufferSize}. */
    @Substitute
    @TargetElement(onlyWith = JDK22OrLater.class)
    public static void setThreadBufferSize(long size) throws IllegalArgumentException, IllegalStateException {
        SubstrateJVM.get().setThreadBufferSize(size);
    }

    /** See {@link JVM#setThreshold}. */
    @Substitute
    @TargetElement(onlyWith = JDK22OrLater.class)
    public static boolean setThreshold(long eventTypeId, long ticks) {
        return SubstrateJVM.get().setThreshold(eventTypeId, ticks);
    }

    /** See {@link JVM#storeMetadataDescriptor}. */
    @Substitute
    @TargetElement(onlyWith = JDK22OrLater.class)
    public static void storeMetadataDescriptor(byte[] bytes) {
        SubstrateJVM.get().storeMetadataDescriptor(bytes);
    }

    /** See {@link JVM#getAllowedToDoEventRetransforms}. */
    @Substitute
    @TargetElement(onlyWith = JDK22OrLater.class)
    public static boolean getAllowedToDoEventRetransforms() {
        return false;
    }

    /** See {@link JVM#createJFR}. */
    @Substitute
    @TargetElement(onlyWith = JDK22OrLater.class)
    private static boolean createJFR(boolean simulateFailure) throws IllegalStateException {
        return SubstrateJVM.get().createJFR(simulateFailure);
    }

    /** See {@link JVM#destroyJFR}. */
    @Substitute
    @TargetElement(onlyWith = JDK22OrLater.class)
    private static boolean destroyJFR() {
        return SubstrateJVM.get().destroyJFR();
    }

    /** See {@link JVM#isAvailable}. */
    @Substitute
    @TargetElement(onlyWith = JDK22OrLater.class)
    public static boolean isAvailable() {
        return true;
    }

    /** See {@link JVM#getTimeConversionFactor}. */
    @Substitute
    @TargetElement(onlyWith = JDK22OrLater.class)
    public static double getTimeConversionFactor() {
        return 1;
    }

    /** See {@link JVM#getTypeId(Class)}. */
    @Substitute
    @TargetElement(onlyWith = JDK22OrLater.class)
    public static long getTypeId(Class<?> clazz) {
        return JfrTraceId.getTraceId(clazz);
    }

    /** See {@link JVM#getEventWriter}. */
    @Substitute
    public static Target_jdk_jfr_internal_event_EventWriter getEventWriter() {
        return SubstrateJVM.get().getEventWriter();
    }

    /** See {@link JVM#newEventWriter}. */
    @Substitute
    public static Target_jdk_jfr_internal_event_EventWriter newEventWriter() {
        return SubstrateJVM.get().newEventWriter();
    }

    /** See {@link JVM#flush}. */
    @Substitute
    public static void flush(Target_jdk_jfr_internal_event_EventWriter writer, int uncommittedSize, int requestedSize) {
        SubstrateJVM.get().flush(writer, uncommittedSize, requestedSize);
    }

    @Substitute
    @TargetElement(onlyWith = JDK22OrLater.class)
    public static void flush() {
        SubstrateJVM.get().flush();
    }

    @Substitute
    public static long commit(long nextPosition) {
        return SubstrateJVM.get().commit(nextPosition);
    }

    /** See {@link JVM#setRepositoryLocation}. */
    @Substitute
    @TargetElement(onlyWith = JDK22OrLater.class)
    public static void setRepositoryLocation(String dirText) {
        SubstrateJVM.get().setRepositoryLocation(dirText);
    }

    /** See {@code JVM#setDumpPath(String)}. */
    @Substitute
    @TargetElement(onlyWith = JDK22OrLater.class)
    public static void setDumpPath(String dumpPathText) {
        SubstrateJVM.get().setDumpPath(dumpPathText);
    }

    /** See {@code JVM#getDumpPath()}. */
    @Substitute
    @TargetElement(onlyWith = JDK22OrLater.class)
    public static String getDumpPath() {
        return SubstrateJVM.get().getDumpPath();
    }

    /** See {@link JVM#abort}. */
    @Substitute
    @TargetElement(onlyWith = JDK22OrLater.class)
    public static void abort(String errorMsg) {
        SubstrateJVM.get().abort(errorMsg);
    }

    /** See {@link JVM#addStringConstant}. */
    @Substitute
    public static boolean addStringConstant(long id, String s) {
        return false;
    }

    /** See {@link JVM#uncaughtException}. */
    @Substitute
    @TargetElement(onlyWith = JDK22OrLater.class)
    public static void uncaughtException(Thread thread, Throwable t) {
        // Would be used to determine the emergency dump filename if an exception happens during
        // shutdown.
    }

    /** See {@link JVM#setCutoff}. */
    @Substitute
    @TargetElement(onlyWith = JDK22OrLater.class)
    public static boolean setCutoff(long eventTypeId, long cutoffTicks) {
        return SubstrateJVM.get().setCutoff(eventTypeId, cutoffTicks);
    }

    @Substitute
<<<<<<< HEAD
    public boolean setThrottle(long eventTypeId, long eventSampleSize, long periodMs) {
        return SubstrateJVM.get().setThrottle(eventTypeId, eventSampleSize, periodMs);
=======
    @TargetElement(onlyWith = JDK22OrLater.class)
    public static boolean setThrottle(long eventTypeId, long eventSampleSize, long periodMs) {
        // Not supported but this method is called during JFR startup, so we can't throw an error.
        return true;
>>>>>>> d9622afa
    }

    /** See {@link JVM#emitOldObjectSamples}. */
    @Substitute
    @TargetElement(onlyWith = JDK22OrLater.class)
    public static void emitOldObjectSamples(long cutoff, boolean emitAll, boolean skipBFS) {
        // Not supported but this method is called during JFR shutdown, so we can't throw an error.
    }

    /** See {@link JVM#shouldRotateDisk}. */
    @Substitute
    @TargetElement(onlyWith = JDK22OrLater.class)
    public static boolean shouldRotateDisk() {
        return SubstrateJVM.get().shouldRotateDisk();
    }

    @Substitute
    @TargetElement(onlyWith = JDK22OrLater.class)
    public static void include(Thread thread) {
        SubstrateJVM.get().setExcluded(thread, false);
    }

    @Substitute
    @TargetElement(onlyWith = JDK22OrLater.class)
    public static void exclude(Thread thread) {
        SubstrateJVM.get().setExcluded(thread, true);
    }

    @Substitute
    @TargetElement(onlyWith = JDK22OrLater.class)
    public static boolean isExcluded(Thread thread) {
        return SubstrateJVM.get().isExcluded(thread);
    }

    @Substitute
    @TargetElement(onlyWith = JDK22OrLater.class) //
    public static boolean isExcluded(Class<? extends jdk.internal.event.Event> eventClass) {
        // Temporarily always include.
        return false;
    }

    @Substitute
    @TargetElement(onlyWith = JDK22OrLater.class) //
    public static boolean isInstrumented(Class<? extends jdk.internal.event.Event> eventClass) {
        // This should check for blessed commit methods in the event class [GR-41200]
        return true;
    }

    /** See {@link SubstrateJVM#getChunkStartNanos}. */
    @Substitute
    @TargetElement(onlyWith = JDK22OrLater.class)
    public static long getChunkStartNanos() {
        return SubstrateJVM.get().getChunkStartNanos();
    }

    @Substitute
    @TargetElement(onlyWith = JDK22OrLater.class) //
    public static boolean setConfiguration(Class<? extends jdk.internal.event.Event> eventClass, Target_jdk_jfr_internal_event_EventConfiguration configuration) {
        return SubstrateJVM.get().setConfiguration(eventClass, configuration);
    }

    @Substitute
    @TargetElement(onlyWith = JDK22OrLater.class) //
    public static Object getConfiguration(Class<? extends jdk.internal.event.Event> eventClass) {
        return SubstrateJVM.get().getConfiguration(eventClass);
    }

    /** See {@link JVM#getTypeId(String)}. */
    @Substitute
    @TargetElement(onlyWith = JDK22OrLater.class)
    public static long getTypeId(String name) {
        /* Not implemented at the moment. */
        return -1;
    }

    @Substitute
    @TargetElement(onlyWith = JDK22OrLater.class) //
    public static boolean isContainerized() {
        return Containers.isContainerized();
    }

    @Substitute
    @TargetElement(onlyWith = JDK22OrLater.class) //
    public static long hostTotalMemory() {
        /* Not implemented at the moment. */
        return 0;
    }
}

class HasChunkRotationMonitorField implements BooleanSupplier {
    private static final boolean HAS_FIELD = ReflectionUtil.lookupField(true, JVM.class, "CHUNK_ROTATION_MONITOR") != null;

    @Override
    public boolean getAsBoolean() {
        return HAS_FIELD;
    }

    @Fold
    public static boolean get() {
        return HAS_FIELD;
    }
}

@Platforms(Platform.HOSTED_ONLY.class)
class HasFileDeltaChangeField implements BooleanSupplier {
    private static final boolean HAS_FIELD = ReflectionUtil.lookupField(true, JVM.class, "FILE_DELTA_CHANGE") != null;

    @Override
    public boolean getAsBoolean() {
        return HAS_FIELD;
    }
}<|MERGE_RESOLUTION|>--- conflicted
+++ resolved
@@ -412,15 +412,9 @@
     }
 
     @Substitute
-<<<<<<< HEAD
+    @TargetElement(onlyWith = JDK22OrLater.class)
     public boolean setThrottle(long eventTypeId, long eventSampleSize, long periodMs) {
         return SubstrateJVM.get().setThrottle(eventTypeId, eventSampleSize, periodMs);
-=======
-    @TargetElement(onlyWith = JDK22OrLater.class)
-    public static boolean setThrottle(long eventTypeId, long eventSampleSize, long periodMs) {
-        // Not supported but this method is called during JFR startup, so we can't throw an error.
-        return true;
->>>>>>> d9622afa
     }
 
     /** See {@link JVM#emitOldObjectSamples}. */
