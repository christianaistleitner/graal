--- conflicted
+++ resolved
@@ -37,7 +37,6 @@
  * IDs depend on the JDK version (see metadata.xml file) and are computed at image build time.
  */
 public final class JfrEvent {
-<<<<<<< HEAD
     private static final List<JfrEvent> events = new ArrayList<>();
     public static final JfrEvent ThreadStart = create("jdk.ThreadStart", false, false);
     public static final JfrEvent ThreadEnd = create("jdk.ThreadEnd", false, false);
@@ -68,41 +67,9 @@
     public static final JfrEvent ObjectAllocationInNewTLAB = create("jdk.ObjectAllocationInNewTLAB", false, false);
     public static final JfrEvent GCHeapSummary = create("jdk.GCHeapSummary", false, false);
     public static final JfrEvent ThreadAllocationStatistics = create("jdk.ThreadAllocationStatistics", false, false);
+    public static final JfrEvent SystemGC = create("jdk.SystemGC", true, false);
+    public static final JfrEvent AllocationRequiringGC = create("jdk.AllocationRequiringGC", false, false);
     public static final JfrEvent ObjectAllocationSample = create("jdk.ObjectAllocationSample", false, true);
-=======
-    public static final JfrEvent ThreadStart = create("jdk.ThreadStart", false);
-    public static final JfrEvent ThreadEnd = create("jdk.ThreadEnd", false);
-    public static final JfrEvent ThreadCPULoad = create("jdk.ThreadCPULoad", false);
-    public static final JfrEvent DataLoss = create("jdk.DataLoss", false);
-    public static final JfrEvent ClassLoadingStatistics = create("jdk.ClassLoadingStatistics", false);
-    public static final JfrEvent InitialEnvironmentVariable = create("jdk.InitialEnvironmentVariable", false);
-    public static final JfrEvent InitialSystemProperty = create("jdk.InitialSystemProperty", false);
-    public static final JfrEvent JavaThreadStatistics = create("jdk.JavaThreadStatistics", false);
-    public static final JfrEvent JVMInformation = create("jdk.JVMInformation", false);
-    public static final JfrEvent OSInformation = create("jdk.OSInformation", false);
-    public static final JfrEvent PhysicalMemory = create("jdk.PhysicalMemory", false);
-    public static final JfrEvent ExecutionSample = create("jdk.ExecutionSample", false);
-    public static final JfrEvent NativeMethodSample = create("jdk.NativeMethodSample", false);
-    public static final JfrEvent GarbageCollection = create("jdk.GarbageCollection", true);
-    public static final JfrEvent GCPhasePause = create("jdk.GCPhasePause", true);
-    public static final JfrEvent GCPhasePauseLevel1 = create("jdk.GCPhasePauseLevel1", true);
-    public static final JfrEvent GCPhasePauseLevel2 = create("jdk.GCPhasePauseLevel2", true);
-    public static final JfrEvent GCPhasePauseLevel3 = create("jdk.GCPhasePauseLevel3", true);
-    public static final JfrEvent GCPhasePauseLevel4 = create("jdk.GCPhasePauseLevel4", true);
-    public static final JfrEvent SafepointBegin = create("jdk.SafepointBegin", true);
-    public static final JfrEvent SafepointEnd = create("jdk.SafepointEnd", true);
-    public static final JfrEvent ExecuteVMOperation = create("jdk.ExecuteVMOperation", true);
-    public static final JfrEvent JavaMonitorEnter = create("jdk.JavaMonitorEnter", true);
-    public static final JfrEvent ThreadPark = create("jdk.ThreadPark", true);
-    public static final JfrEvent JavaMonitorWait = create("jdk.JavaMonitorWait", true);
-    public static final JfrEvent JavaMonitorInflate = create("jdk.JavaMonitorInflate", true);
-    public static final JfrEvent ObjectAllocationInNewTLAB = create("jdk.ObjectAllocationInNewTLAB", false);
-    public static final JfrEvent GCHeapSummary = create("jdk.GCHeapSummary", false);
-    public static final JfrEvent ThreadAllocationStatistics = create("jdk.ThreadAllocationStatistics", false);
-    public static final JfrEvent SystemGC = create("jdk.SystemGC", true);
-    public static final JfrEvent AllocationRequiringGC = create("jdk.AllocationRequiringGC", false);
-
->>>>>>> c9b59b04
     private final long id;
     private final String name;
     private final boolean hasDuration;
