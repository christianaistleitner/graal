/*
 * Copyright (c) 2012, 2017, Oracle and/or its affiliates. All rights reserved.
 * DO NOT ALTER OR REMOVE COPYRIGHT NOTICES OR THIS FILE HEADER.
 *
 * This code is free software; you can redistribute it and/or modify it
 * under the terms of the GNU General Public License version 2 only, as
 * published by the Free Software Foundation.  Oracle designates this
 * particular file as subject to the "Classpath" exception as provided
 * by Oracle in the LICENSE file that accompanied this code.
 *
 * This code is distributed in the hope that it will be useful, but WITHOUT
 * ANY WARRANTY; without even the implied warranty of MERCHANTABILITY or
 * FITNESS FOR A PARTICULAR PURPOSE.  See the GNU General Public License
 * version 2 for more details (a copy is included in the LICENSE file that
 * accompanied this code).
 *
 * You should have received a copy of the GNU General Public License version
 * 2 along with this work; if not, write to the Free Software Foundation,
 * Inc., 51 Franklin St, Fifth Floor, Boston, MA 02110-1301 USA.
 *
 * Please contact Oracle, 500 Oracle Parkway, Redwood Shores, CA 94065 USA
 * or visit www.oracle.com if you need additional information or have any
 * questions.
 */
package com.oracle.svm.hosted.meta;

import static com.oracle.svm.core.util.VMError.shouldNotReachHere;
import static com.oracle.svm.core.util.VMError.unimplemented;

import java.lang.annotation.Annotation;
import java.lang.reflect.Executable;
import java.lang.reflect.Type;

import org.graalvm.compiler.debug.DebugContext;
import org.graalvm.compiler.debug.JavaMethodContext;
import org.graalvm.compiler.nodes.StructuredGraph;

import com.oracle.graal.pointsto.constraints.UnsupportedFeatureException;
import com.oracle.graal.pointsto.infrastructure.GraphProvider;
import com.oracle.graal.pointsto.infrastructure.OriginalMethodProvider;
import com.oracle.graal.pointsto.infrastructure.WrappedJavaMethod;
import com.oracle.graal.pointsto.meta.AnalysisMethod;
import com.oracle.graal.pointsto.meta.HostedProviders;
import com.oracle.graal.pointsto.results.StaticAnalysisResults;
import com.oracle.svm.core.SubstrateUtil;
import com.oracle.svm.core.annotate.AlwaysInline;
import com.oracle.svm.core.annotate.StubCallingConvention;
import com.oracle.svm.core.deopt.Deoptimizer;
import com.oracle.svm.core.meta.MethodPointer;
import com.oracle.svm.core.meta.SharedMethod;
import com.oracle.svm.core.meta.SubstrateMethodPointerConstant;
import com.oracle.svm.core.util.VMError;
import com.oracle.svm.hosted.code.CompilationInfo;

import jdk.internal.vm.annotation.ForceInline;
import jdk.vm.ci.meta.Constant;
import jdk.vm.ci.meta.ConstantPool;
import jdk.vm.ci.meta.ExceptionHandler;
import jdk.vm.ci.meta.JavaMethod;
import jdk.vm.ci.meta.JavaType;
import jdk.vm.ci.meta.LineNumberTable;
import jdk.vm.ci.meta.Local;
import jdk.vm.ci.meta.LocalVariableTable;
import jdk.vm.ci.meta.ResolvedJavaMethod;
import jdk.vm.ci.meta.ResolvedJavaType;
import jdk.vm.ci.meta.Signature;
import jdk.vm.ci.meta.SpeculationLog;

public final class HostedMethod implements SharedMethod, WrappedJavaMethod, GraphProvider, JavaMethodContext, OriginalMethodProvider {

    public static final String METHOD_NAME_COLLISION_SUFFIX = "*";
    public static final String METHOD_NAME_DEOPT_SUFFIX = "**";

    public final AnalysisMethod wrapped;

    private final HostedType holder;
    private final Signature signature;
    private final ConstantPool constantPool;
    private final ExceptionHandler[] handlers;
    StaticAnalysisResults staticAnalysisResults;
    int vtableIndex = -1;

    /**
     * The address offset of the compiled code relative to the code of the first method in the
     * buffer.
     */
    private int codeAddressOffset;
    private boolean codeAddressOffsetValid;
    private boolean compiled;

    /**
     * All concrete methods that can actually be called when calling this method. This includes all
     * overridden methods in subclasses, as well as this method if it is non-abstract.
     */
    HostedMethod[] implementations;

    public final CompilationInfo compilationInfo;
    private final LocalVariableTable localVariableTable;

    private final String name;
    private final String uniqueShortName;

    public static HostedMethod create(HostedUniverse universe, AnalysisMethod wrapped, HostedType holder, Signature signature,
                    ConstantPool constantPool, ExceptionHandler[] handlers, HostedMethod deoptOrigin) {
        LocalVariableTable localVariableTable = createLocalVariableTable(universe, wrapped);
        String name = deoptOrigin != null ? wrapped.getName() + METHOD_NAME_DEOPT_SUFFIX : wrapped.getName();
        String uniqueShortName = SubstrateUtil.uniqueShortName(SubstrateUtil.classLoaderNameAndId(holder.getJavaClass().getClassLoader()), holder, name, signature, wrapped.isConstructor());
        int collisionCount = universe.uniqueHostedMethodNames.merge(uniqueShortName, 0, (oldValue, value) -> oldValue + 1);
        if (collisionCount > 0) {
            name = name + METHOD_NAME_COLLISION_SUFFIX + collisionCount;
            uniqueShortName = SubstrateUtil.uniqueShortName(SubstrateUtil.classLoaderNameAndId(holder.getJavaClass().getClassLoader()), holder, name, signature, wrapped.isConstructor());
        }
        return new HostedMethod(wrapped, holder, signature, constantPool, handlers, deoptOrigin, name, uniqueShortName, localVariableTable);
    }

    private static LocalVariableTable createLocalVariableTable(HostedUniverse universe, AnalysisMethod wrapped) {
        LocalVariableTable lvt = wrapped.getLocalVariableTable();
        if (lvt == null) {
            return null;
        }
        try {
            Local[] origLocals = lvt.getLocals();
            Local[] newLocals = new Local[origLocals.length];
            for (int i = 0; i < newLocals.length; ++i) {
                Local origLocal = origLocals[i];
                JavaType origType = origLocal.getType();
                if (!universe.contains(origType)) {
                    throw new UnsupportedFeatureException("No HostedType for given AnalysisType");
                }
                HostedType newType = universe.lookup(origType);
                newLocals[i] = new Local(origLocal.getName(), newType, origLocal.getStartBCI(), origLocal.getEndBCI(), origLocal.getSlot());
            }
            return new LocalVariableTable(newLocals);
        } catch (UnsupportedFeatureException e) {
            return null;
        }
    }

    private HostedMethod(AnalysisMethod wrapped, HostedType holder, Signature signature, ConstantPool constantPool,
                    ExceptionHandler[] handlers, HostedMethod deoptOrigin, String name, String uniqueShortName, LocalVariableTable localVariableTable) {
        this.wrapped = wrapped;
        this.holder = holder;
        this.signature = signature;
        this.constantPool = constantPool;
        this.handlers = handlers;
        this.compilationInfo = new CompilationInfo(this, deoptOrigin);
        this.localVariableTable = localVariableTable;
        this.name = name;
        this.uniqueShortName = uniqueShortName;
    }

    @Override
    public HostedMethod[] getImplementations() {
        return implementations;
    }

    public String getQualifiedName() {
        return wrapped.getQualifiedName();
    }

    public void setCodeAddressOffset(int address) {
        assert isCompiled();
        assert !codeAddressOffsetValid;

        codeAddressOffset = address;
        codeAddressOffsetValid = true;
    }

    /**
     * Returns the address offset of the compiled code relative to the code of the first method in
     * the buffer.
     */
    public int getCodeAddressOffset() {
        if (!codeAddressOffsetValid) {
            throw VMError.shouldNotReachHere(format("%H.%n(%p)") + ": has no code address offset set.");
        }
        return codeAddressOffset;
    }

    public boolean isCodeAddressOffsetValid() {
        return codeAddressOffsetValid;
    }

    public void setCompiled() {
        this.compiled = true;
    }

    public boolean isCompiled() {
        return compiled;
    }

    public String getUniqueShortName() {
        return uniqueShortName;
    }

    /*
     * Release compilation related information.
     */
    public void clear() {
        compilationInfo.clear();
        staticAnalysisResults = null;
    }

    @Override
    public boolean hasCodeOffsetInImage() {
        throw unimplemented();
    }

    @Override
    public int getCodeOffsetInImage() {
        throw unimplemented();
    }

    @Override
    public int getDeoptOffsetInImage() {
        HostedMethod deoptTarget = compilationInfo.getDeoptTargetMethod();
        int result = 0;
        if (deoptTarget != null && deoptTarget.isCodeAddressOffsetValid()) {
            result = deoptTarget.getCodeAddressOffset();
            assert result != 0;
        } else if (compilationInfo.isDeoptTarget()) {
            result = getCodeAddressOffset();
            assert result != 0;
        }
        return result;
    }

    @Override
    public AnalysisMethod getWrapped() {
        return wrapped;
    }

    @Override
    public Parameter[] getParameters() {
        return wrapped.getParameters();
    }

    @Override
    public boolean isDeoptTarget() {
        return compilationInfo.isDeoptTarget();
    }

    @Override
    public boolean canDeoptimize() {
        return compilationInfo.canDeoptForTesting();
    }

    public boolean hasVTableIndex() {
        return vtableIndex != -1;
    }

    @Override
    public int getVTableIndex() {
        assert vtableIndex != -1;
        return vtableIndex;
    }

    @Override
    public Deoptimizer.StubType getDeoptStubType() {
        Deoptimizer.DeoptStub stubAnnotation = getAnnotation(Deoptimizer.DeoptStub.class);
        if (stubAnnotation != null) {
            return stubAnnotation.stubType();
        }
        return Deoptimizer.StubType.NoDeoptStub;
    }

    /**
     * Returns true if this method is a native entry point, i.e., called from C code. The method
     * must not be called from Java code then.
     */
    @Override
    public boolean isEntryPoint() {
        return wrapped.isEntryPoint();
    }

    @Override
    public boolean hasCalleeSavedRegisters() {
        return StubCallingConvention.Utils.hasStubCallingConvention(this);
    }

    @Override
    public String getName() {
        return name;
    }

    @Override
    public Signature getSignature() {
        return signature;
    }

    @Override
    public StructuredGraph buildGraph(DebugContext debug, ResolvedJavaMethod method, HostedProviders providers, Purpose purpose) {
        return wrapped.buildGraph(debug, method, providers, purpose);
    }

    @Override
    public boolean allowRuntimeCompilation() {
        return wrapped.allowRuntimeCompilation();
    }

    @Override
    public byte[] getCode() {
        return wrapped.getCode();
    }

    @Override
    public int getCodeSize() {
        return wrapped.getCodeSize();
    }

    @Override
    public HostedType getDeclaringClass() {
        return holder;
    }

    @Override
    public int getMaxLocals() {
        return wrapped.getMaxLocals();
    }

    @Override
    public int getMaxStackSize() {
        return wrapped.getMaxStackSize();
    }

    @Override
    public int getModifiers() {
        return wrapped.getModifiers();
    }

    @Override
    public boolean isSynthetic() {
        return wrapped.isSynthetic();
    }

    @Override
    public boolean isVarArgs() {
        return wrapped.isVarArgs();
    }

    @Override
    public boolean isBridge() {
        return wrapped.isBridge();
    }

    @Override
    public boolean isClassInitializer() {
        return wrapped.isClassInitializer();
    }

    @Override
    public boolean isConstructor() {
        return wrapped.isConstructor();
    }

    @Override
    public boolean canBeStaticallyBound() {
        return implementations.length == 1 && implementations[0].equals(this);
    }

    @Override
    public ExceptionHandler[] getExceptionHandlers() {
        return handlers;
    }

    @Override
    public StackTraceElement asStackTraceElement(int bci) {
        return wrapped.asStackTraceElement(bci);
    }

    @Override
    public StaticAnalysisResults getProfilingInfo() {
        return staticAnalysisResults;
    }

    @Override
    public StaticAnalysisResults getProfilingInfo(boolean includeNormal, boolean includeOSR) {
        return staticAnalysisResults;
    }

    @Override
    public ConstantPool getConstantPool() {
        return constantPool;
    }

    @Override
    public Annotation[][] getParameterAnnotations() {
        return wrapped.getParameterAnnotations();
    }

    @Override
    public Type[] getGenericParameterTypes() {
        return wrapped.getGenericParameterTypes();
    }

    @Override
    public boolean canBeInlined() {
        return !hasNeverInlineDirective();
    }

    @Override
    public boolean hasNeverInlineDirective() {
        return wrapped.hasNeverInlineDirective();
    }

    @Override
    public boolean shouldBeInlined() {
        return getAnnotation(AlwaysInline.class) != null || getAnnotation(ForceInline.class) != null;
    }

    @Override
    public LineNumberTable getLineNumberTable() {
        return wrapped.getLineNumberTable();
    }

    @Override
    public String toString() {
        return "HostedMethod<" + format("%h.%n") + " -> " + wrapped.toString() + ">";
    }

    @Override
    public LocalVariableTable getLocalVariableTable() {
        return localVariableTable;
    }

    @Override
    public void reprofile() {
        throw unimplemented();
    }

    @Override
    public boolean isInVirtualMethodTable(ResolvedJavaType resolved) {
        return hasVTableIndex();
    }

    @Override
    public Constant getEncoding() {
        return new SubstrateMethodPointerConstant(new MethodPointer(this));
    }

    @Override
    public boolean isDefault() {
        throw unimplemented();
    }

    @Override
    public SpeculationLog getSpeculationLog() {
        throw shouldNotReachHere();
    }

    @Override
    public JavaMethod asJavaMethod() {
        return this;
    }

    @Override
    public int hashCode() {
        return wrapped.hashCode();
    }

    @Override
<<<<<<< HEAD
    public int compareTo(HostedMethod other) {
        if (this.equals(other)) {
            return 0;
        }

        /*
         * Sort deoptimization targets towards the end of the code cache. They are rarely executed,
         * and we do not want a deoptimization target as the first method (because offset 0 means no
         * deoptimization target available).
         */
        int result = Boolean.compare(this.compilationInfo.isDeoptTarget(), other.compilationInfo.isDeoptTarget());

        if (result == 0) {
            result = this.getDeclaringClass().compareTo(other.getDeclaringClass());
        }
        if (result == 0) {
            result = this.getName().compareTo(other.getName());
        }
        if (result == 0) {
            result = this.getSignature().getParameterCount(false) - other.getSignature().getParameterCount(false);
        }
        if (result == 0) {
            for (int i = 0; i < this.getSignature().getParameterCount(false); i++) {
                result = ((HostedType) this.getSignature().getParameterType(i, null)).compareTo((HostedType) other.getSignature().getParameterType(i, null));
                if (result != 0) {
                    break;
                }
            }
        }
        if (result == 0) {
            result = ((HostedType) this.getSignature().getReturnType(null)).compareTo((HostedType) other.getSignature().getReturnType(null));
        }

        /*
         * Note that the result can still be 0 at this point: with class substitutions or incomplete
         * classpath, two separate methods can have the same signature. Not ordering such methods is
         * fine. GR-32976 should remove the sorting altogether.
         */
        return result;
    }

    @Override
=======
>>>>>>> cab8e1c9
    public Executable getJavaMethod() {
        return OriginalMethodProvider.getJavaMethod(getDeclaringClass().universe.getSnippetReflection(), wrapped);
    }

}<|MERGE_RESOLUTION|>--- conflicted
+++ resolved
@@ -459,53 +459,7 @@
     }
 
     @Override
-<<<<<<< HEAD
-    public int compareTo(HostedMethod other) {
-        if (this.equals(other)) {
-            return 0;
-        }
-
-        /*
-         * Sort deoptimization targets towards the end of the code cache. They are rarely executed,
-         * and we do not want a deoptimization target as the first method (because offset 0 means no
-         * deoptimization target available).
-         */
-        int result = Boolean.compare(this.compilationInfo.isDeoptTarget(), other.compilationInfo.isDeoptTarget());
-
-        if (result == 0) {
-            result = this.getDeclaringClass().compareTo(other.getDeclaringClass());
-        }
-        if (result == 0) {
-            result = this.getName().compareTo(other.getName());
-        }
-        if (result == 0) {
-            result = this.getSignature().getParameterCount(false) - other.getSignature().getParameterCount(false);
-        }
-        if (result == 0) {
-            for (int i = 0; i < this.getSignature().getParameterCount(false); i++) {
-                result = ((HostedType) this.getSignature().getParameterType(i, null)).compareTo((HostedType) other.getSignature().getParameterType(i, null));
-                if (result != 0) {
-                    break;
-                }
-            }
-        }
-        if (result == 0) {
-            result = ((HostedType) this.getSignature().getReturnType(null)).compareTo((HostedType) other.getSignature().getReturnType(null));
-        }
-
-        /*
-         * Note that the result can still be 0 at this point: with class substitutions or incomplete
-         * classpath, two separate methods can have the same signature. Not ordering such methods is
-         * fine. GR-32976 should remove the sorting altogether.
-         */
-        return result;
-    }
-
-    @Override
-=======
->>>>>>> cab8e1c9
     public Executable getJavaMethod() {
         return OriginalMethodProvider.getJavaMethod(getDeclaringClass().universe.getSnippetReflection(), wrapped);
     }
-
 }