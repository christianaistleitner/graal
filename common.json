{
  "README": [
    "This file contains some data shared between CI files and various other usages, and is copied in many repositories.",
    "Jsonnet files should not include this file directly but use ci/common.jsonnet instead."
  ],

  "mx_version": "7.9.1",

  "COMMENT.jdks": "When adding or removing JDKs keep in sync with JDKs in ci/common.jsonnet",
  "jdks": {
    "galahad-jdk":        {"name": "jpg-jdk",   "version": "23",      "build_id": "jdk-23+9-626", "platformspecific": true, "extrabundles": ["static-libs"]},

    "oraclejdk11":        {"name": "jpg-jdk",   "version": "11.0.11", "build_id": "jdk-11.0.11+9", "platformspecific": true, "extrabundles": ["static-libs"] },

    "oraclejdk17":        {"name": "jpg-jdk",   "version": "17.0.7",  "build_id": "jdk-17.0.7+8", "platformspecific": true, "extrabundles": ["static-libs"]},
    "labsjdk-ce-17":      {"name": "labsjdk",   "version": "ce-17.0.7+4-jvmci-23.1-b02", "platformspecific": true },
    "labsjdk-ce-17Debug": {"name": "labsjdk",   "version": "ce-17.0.7+4-jvmci-23.1-b02-debug", "platformspecific": true },
    "labsjdk-ce-17-llvm": {"name": "labsjdk",   "version": "ce-17.0.7+4-jvmci-23.1-b02-sulong", "platformspecific": true },
    "labsjdk-ee-17":      {"name": "labsjdk",   "version": "ee-17.0.8+2-jvmci-23.1-b02", "platformspecific": true },
    "labsjdk-ee-17Debug": {"name": "labsjdk",   "version": "ee-17.0.8+2-jvmci-23.1-b02-debug", "platformspecific": true },
    "labsjdk-ee-17-llvm": {"name": "labsjdk",   "version": "ee-17.0.8+2-jvmci-23.1-b02-sulong", "platformspecific": true },

    "oraclejdk19":        {"name": "jpg-jdk",   "version": "19.0.1",  "build_id": "jdk-19.0.1+10", "platformspecific": true, "extrabundles": ["static-libs"]},
    "labsjdk-ce-19":      {"name": "labsjdk",   "version": "ce-19.0.1+10-jvmci-23.0-b04", "platformspecific": true },
    "labsjdk-ce-19Debug": {"name": "labsjdk",   "version": "ce-19.0.1+10-jvmci-23.0-b04-debug", "platformspecific": true },
    "labsjdk-ce-19-llvm": {"name": "labsjdk",   "version": "ce-19.0.1+10-jvmci-23.0-b04-sulong", "platformspecific": true },
    "labsjdk-ee-19":      {"name": "labsjdk",   "version": "ee-19.0.2+7-jvmci-23.0-b05", "platformspecific": true },
    "labsjdk-ee-19Debug": {"name": "labsjdk",   "version": "ee-19.0.2+7-jvmci-23.0-b05-debug", "platformspecific": true },
    "labsjdk-ee-19-llvm": {"name": "labsjdk",   "version": "ee-19.0.2+7-jvmci-23.0-b05-sulong", "platformspecific": true },

    "oraclejdk20":        {"name": "jpg-jdk",   "version": "20.0.1",  "build_id": "jdk-20.0.1+9", "platformspecific": true, "extrabundles": ["static-libs"]},
    "labsjdk-ce-20":      {"name": "labsjdk",   "version": "ce-20.0.1+9-jvmci-23.1-b02", "platformspecific": true },
    "labsjdk-ce-20Debug": {"name": "labsjdk",   "version": "ce-20.0.1+9-jvmci-23.1-b02-debug", "platformspecific": true },
    "labsjdk-ce-20-llvm": {"name": "labsjdk",   "version": "ce-20.0.1+9-jvmci-23.1-b02-sulong", "platformspecific": true },
    "labsjdk-ee-20":      {"name": "labsjdk",   "version": "ee-20.0.2+2-jvmci-23.1-b02", "platformspecific": true },
    "labsjdk-ee-20Debug": {"name": "labsjdk",   "version": "ee-20.0.2+2-jvmci-23.1-b02-debug", "platformspecific": true },
    "labsjdk-ee-20-llvm": {"name": "labsjdk",   "version": "ee-20.0.2+2-jvmci-23.1-b02-sulong", "platformspecific": true },

    "oraclejdk21":        {"name": "jpg-jdk",   "version": "21.0.2",  "build_id": "jdk-21.0.2+13", "platformspecific": true, "extrabundles": ["static-libs"]},
    "labsjdk-ce-21":      {"name": "labsjdk",   "version": "ce-21.0.2+13-jvmci-23.1-b33", "platformspecific": true },
    "labsjdk-ce-21Debug": {"name": "labsjdk",   "version": "ce-21.0.2+13-jvmci-23.1-b33-debug", "platformspecific": true },
    "labsjdk-ce-21-llvm": {"name": "labsjdk",   "version": "ce-21.0.2+13-jvmci-23.1-b33-sulong", "platformspecific": true },
    "labsjdk-ee-21":      {"name": "labsjdk",   "version": "ee-21.0.2+13-jvmci-23.1-b33", "platformspecific": true },
    "labsjdk-ee-21Debug": {"name": "labsjdk",   "version": "ee-21.0.2+13-jvmci-23.1-b33-debug", "platformspecific": true },
    "labsjdk-ee-21-llvm": {"name": "labsjdk",   "version": "ee-21.0.2+13-jvmci-23.1-b33-sulong", "platformspecific": true },

<<<<<<< HEAD
    "oraclejdk-latest":       {"name": "jpg-jdk",   "version": "23",      "build_id": "9", "release": true, "platformspecific": true, "extrabundles": ["static-libs"]},
    "labsjdk-ce-latest":      {"name": "labsjdk",   "version": "ce-23+9-jvmci-b01", "platformspecific": true },
    "labsjdk-ce-latestDebug": {"name": "labsjdk",   "version": "ce-23+9-jvmci-b01-debug", "platformspecific": true },
    "labsjdk-ce-latest-llvm": {"name": "labsjdk",   "version": "ce-23+9-jvmci-b01-sulong", "platformspecific": true },
    "labsjdk-ee-latest":      {"name": "labsjdk",   "version": "ee-23+9-jvmci-b01", "platformspecific": true },
    "labsjdk-ee-latestDebug": {"name": "labsjdk",   "version": "ee-23+9-jvmci-b01-debug", "platformspecific": true },
    "labsjdk-ee-latest-llvm": {"name": "labsjdk",   "version": "ee-23+9-jvmci-b01-sulong", "platformspecific": true }
=======
    "oraclejdk-latest":       {"name": "jpg-jdk",   "version": "23", "build_id": "jdk-23+8", "platformspecific": true, "extrabundles": ["static-libs"]},
    "labsjdk-ce-latest":      {"name": "labsjdk",   "version": "ce-23+8-jvmci-b01", "platformspecific": true },
    "labsjdk-ce-latestDebug": {"name": "labsjdk",   "version": "ce-23+8-jvmci-b01-debug", "platformspecific": true },
    "labsjdk-ce-latest-llvm": {"name": "labsjdk",   "version": "ce-23+8-jvmci-b01-sulong", "platformspecific": true },
    "labsjdk-ee-latest":      {"name": "labsjdk",   "version": "ee-23+8-jvmci-b01", "platformspecific": true },
    "labsjdk-ee-latestDebug": {"name": "labsjdk",   "version": "ee-23+8-jvmci-b01-debug", "platformspecific": true },
    "labsjdk-ee-latest-llvm": {"name": "labsjdk",   "version": "ee-23+8-jvmci-b01-sulong", "platformspecific": true }
>>>>>>> d7068a71
  },

  "eclipse": {
    "version": "4.26.0",
    "short_version": "4.26",
    "timestamp": "202211231800"
  },

  "pip": {
    "ninja_syntax": "==1.7.2",
    "lazy-object-proxy": "==1.6.0",
    "pylint": "==2.4.4",
    "black": "==23.11.0"
  }
}<|MERGE_RESOLUTION|>--- conflicted
+++ resolved
@@ -44,23 +44,13 @@
     "labsjdk-ee-21Debug": {"name": "labsjdk",   "version": "ee-21.0.2+13-jvmci-23.1-b33-debug", "platformspecific": true },
     "labsjdk-ee-21-llvm": {"name": "labsjdk",   "version": "ee-21.0.2+13-jvmci-23.1-b33-sulong", "platformspecific": true },
 
-<<<<<<< HEAD
-    "oraclejdk-latest":       {"name": "jpg-jdk",   "version": "23",      "build_id": "9", "release": true, "platformspecific": true, "extrabundles": ["static-libs"]},
+    "oraclejdk-latest":       {"name": "jpg-jdk",   "version": "23",      "build_id": "jdk-23+9", "platformspecific": true, "extrabundles": ["static-libs"]},
     "labsjdk-ce-latest":      {"name": "labsjdk",   "version": "ce-23+9-jvmci-b01", "platformspecific": true },
     "labsjdk-ce-latestDebug": {"name": "labsjdk",   "version": "ce-23+9-jvmci-b01-debug", "platformspecific": true },
     "labsjdk-ce-latest-llvm": {"name": "labsjdk",   "version": "ce-23+9-jvmci-b01-sulong", "platformspecific": true },
     "labsjdk-ee-latest":      {"name": "labsjdk",   "version": "ee-23+9-jvmci-b01", "platformspecific": true },
     "labsjdk-ee-latestDebug": {"name": "labsjdk",   "version": "ee-23+9-jvmci-b01-debug", "platformspecific": true },
     "labsjdk-ee-latest-llvm": {"name": "labsjdk",   "version": "ee-23+9-jvmci-b01-sulong", "platformspecific": true }
-=======
-    "oraclejdk-latest":       {"name": "jpg-jdk",   "version": "23", "build_id": "jdk-23+8", "platformspecific": true, "extrabundles": ["static-libs"]},
-    "labsjdk-ce-latest":      {"name": "labsjdk",   "version": "ce-23+8-jvmci-b01", "platformspecific": true },
-    "labsjdk-ce-latestDebug": {"name": "labsjdk",   "version": "ce-23+8-jvmci-b01-debug", "platformspecific": true },
-    "labsjdk-ce-latest-llvm": {"name": "labsjdk",   "version": "ce-23+8-jvmci-b01-sulong", "platformspecific": true },
-    "labsjdk-ee-latest":      {"name": "labsjdk",   "version": "ee-23+8-jvmci-b01", "platformspecific": true },
-    "labsjdk-ee-latestDebug": {"name": "labsjdk",   "version": "ee-23+8-jvmci-b01-debug", "platformspecific": true },
-    "labsjdk-ee-latest-llvm": {"name": "labsjdk",   "version": "ee-23+8-jvmci-b01-sulong", "platformspecific": true }
->>>>>>> d7068a71
   },
 
   "eclipse": {
