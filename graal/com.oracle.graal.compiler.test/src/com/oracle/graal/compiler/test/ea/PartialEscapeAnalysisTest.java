/*
 * Copyright (c) 2011, 2012, Oracle and/or its affiliates. All rights reserved.
 * DO NOT ALTER OR REMOVE COPYRIGHT NOTICES OR THIS FILE HEADER.
 *
 * This code is free software; you can redistribute it and/or modify it
 * under the terms of the GNU General Public License version 2 only, as
 * published by the Free Software Foundation.
 *
 * This code is distributed in the hope that it will be useful, but WITHOUT
 * ANY WARRANTY; without even the implied warranty of MERCHANTABILITY or
 * FITNESS FOR A PARTICULAR PURPOSE.  See the GNU General Public License
 * version 2 for more details (a copy is included in the LICENSE file that
 * accompanied this code).
 *
 * You should have received a copy of the GNU General Public License version
 * 2 along with this work; if not, write to the Free Software Foundation,
 * Inc., 51 Franklin St, Fifth Floor, Boston, MA 02110-1301 USA.
 *
 * Please contact Oracle, 500 Oracle Parkway, Redwood Shores, CA 94065 USA
 * or visit www.oracle.com if you need additional information or have any
 * questions.
 */
package com.oracle.graal.compiler.test.ea;

import junit.framework.*;
import junit.framework.Assert;

import org.junit.Test;

import com.oracle.graal.api.code.*;
import com.oracle.graal.compiler.test.*;
import com.oracle.graal.graph.*;
import com.oracle.graal.nodes.*;
import com.oracle.graal.nodes.java.*;
import com.oracle.graal.phases.*;
import com.oracle.graal.phases.common.*;
import com.oracle.graal.virtual.nodes.*;
import com.oracle.graal.virtual.phases.ea.*;

/**
 * In these test cases the probability of all invokes is set to a high value, such that an InliningPhase should inline
 * them all. After that, the PartialEscapeAnalysisPhase is expected to remove all allocations and return the correct
 * values.
 */
public class PartialEscapeAnalysisTest extends GraalCompilerTest {

    public static class TestObject {

        public int x;
        public int y;

        public TestObject(int x, int y) {
            this.x = x;
            this.y = y;
        }
    }

    public static class TestObject2 {

        public Object x;
        public Object y;

        public TestObject2(Object x, Object y) {
            this.x = x;
            this.y = y;
        }
    }

    @Test
    public void test1() {
        testMaterialize("test1Snippet", 0.25, 1);
    }

    @SuppressWarnings("all")
    public static Object test1Snippet(int a, int b) {
        TestObject obj = new TestObject(1, 2);
        if (a < 0) {
            if (b < 0) {
                return obj;
            } else {
                return obj.y;
            }
        } else {
            return obj.x;
        }
    }

    @Test
    public void test2() {
        testMaterialize("test2Snippet", 1.5, 3, LoadIndexedNode.class);
    }

    public static Object test2Snippet(int a) {
        TestObject2 obj = new TestObject2(1, 2);
        obj.x = new TestObject2(obj, 3);
        if (a < 0) {
            ((TestObject2) obj.x).y = null;
            obj.y = null;
            return obj;
        } else {
            ((TestObject2) obj.x).y = Integer.class;
            ((TestObject2) obj.x).x = null;
            return obj.x;
        }
    }

    @Test
    public void test3() {
        testMaterialize("test3Snippet", 0.5, 1, StoreFieldNode.class, LoadFieldNode.class);
    }

    public static Object test3Snippet(int a) {
        if (a < 0) {
            TestObject obj = new TestObject(1, 2);
            obj.x = 123;
            obj.y = 234;
            obj.x = 123111;
            obj.y = new Integer(123).intValue();
            return obj;
        } else {
            return null;
        }
    }

    @SafeVarargs
    final void testMaterialize(final String snippet, double expectedProbability, int expectedCount, Class<? extends Node>... invalidNodeClasses) {
        StructuredGraph result = processMethod(snippet);
        Assert.assertTrue("partial escape analysis should have removed all NewInstanceNode allocations", result.getNodes(NewInstanceNode.class).isEmpty());
        Assert.assertTrue("partial escape analysis should have removed all NewObjectArrayNode allocations", result.getNodes(NewObjectArrayNode.class).isEmpty());
        Assert.assertTrue("partial escape analysis should have removed all NewPrimitiveArrayNode allocations", result.getNodes(NewPrimitiveArrayNode.class).isEmpty());
        double probabilitySum = 0;
        int materializeCount = 0;
        for (MaterializeObjectNode materialize : result.getNodes(MaterializeObjectNode.class)) {
            probabilitySum += materialize.probability();
            materializeCount++;
        }
        Assert.assertEquals("unexpected number of MaterializeObjectNodes", expectedCount, materializeCount);
        Assert.assertEquals("unexpected probability of MaterializeObjectNodes", expectedProbability, probabilitySum, 0.01);
        for (Node node : result.getNodes()) {
            for (Class<? extends Node> clazz : invalidNodeClasses) {
                Assert.assertFalse("instance of invalid class: " + clazz.getSimpleName(), clazz.isInstance(node) && node.usages().isNotEmpty());
            }
        }
    }

    private StructuredGraph processMethod(final String snippet) {
<<<<<<< HEAD
        return Debug.scope(getClass().getSimpleName(), new Callable<StructuredGraph>() {
            @Override
            public StructuredGraph call() throws Exception {
                StructuredGraph graph = parse(snippet);
                new ComputeProbabilityPhase().apply(graph);
                for (Invoke n : graph.getInvokes()) {
                    n.node().setProbability(100000);
                }
                Assumptions assumptions = new Assumptions(false);
                new InliningPhase(null, runtime(), null, assumptions, null, getDefaultPhasePlan(), OptimisticOptimizations.ALL).apply(graph);
                new DeadCodeEliminationPhase().apply(graph);
                new CanonicalizerPhase(null, runtime(), assumptions).apply(graph);
//                TypeSystemTest.outputGraph(graph, "before EscapeAnalysis " + snippet);
                new PartialEscapeAnalysisPhase(null, runtime(), assumptions).apply(graph);
//                TypeSystemTest.outputGraph(graph, "after EscapeAnalysis " + snippet);
                new CullFrameStatesPhase().apply(graph);
                new DeadCodeEliminationPhase().apply(graph);
                new CanonicalizerPhase(null, runtime(), assumptions).apply(graph);
//                TypeSystemTest.outputGraph(graph, "after CullFrameStates " + snippet);
                return graph;
=======
        StructuredGraph graph = parse(snippet);
        try {
            new ComputeProbabilityPhase().apply(graph);
            for (Invoke n : graph.getInvokes()) {
                n.node().setProbability(100000);
>>>>>>> 9be23bb0
            }
            new InliningPhase(null, runtime(), null, null, null, getDefaultPhasePlan(), OptimisticOptimizations.ALL).apply(graph);
            new DeadCodeEliminationPhase().apply(graph);
            new CanonicalizerPhase(null, runtime(), null).apply(graph);
            new PartialEscapeAnalysisPhase(null, runtime(), null, false).apply(graph);
            new CullFrameStatesPhase().apply(graph);
            new DeadCodeEliminationPhase().apply(graph);
            new CanonicalizerPhase(null, runtime(), null).apply(graph);
            return graph;
        } catch (AssertionFailedError t) {
            throw new RuntimeException(t.getMessage() + "\n" + getCanonicalGraphString(graph), t);
        }
    }
}<|MERGE_RESOLUTION|>--- conflicted
+++ resolved
@@ -144,42 +144,21 @@
     }
 
     private StructuredGraph processMethod(final String snippet) {
-<<<<<<< HEAD
-        return Debug.scope(getClass().getSimpleName(), new Callable<StructuredGraph>() {
-            @Override
-            public StructuredGraph call() throws Exception {
-                StructuredGraph graph = parse(snippet);
-                new ComputeProbabilityPhase().apply(graph);
-                for (Invoke n : graph.getInvokes()) {
-                    n.node().setProbability(100000);
-                }
-                Assumptions assumptions = new Assumptions(false);
-                new InliningPhase(null, runtime(), null, assumptions, null, getDefaultPhasePlan(), OptimisticOptimizations.ALL).apply(graph);
-                new DeadCodeEliminationPhase().apply(graph);
-                new CanonicalizerPhase(null, runtime(), assumptions).apply(graph);
-//                TypeSystemTest.outputGraph(graph, "before EscapeAnalysis " + snippet);
-                new PartialEscapeAnalysisPhase(null, runtime(), assumptions).apply(graph);
-//                TypeSystemTest.outputGraph(graph, "after EscapeAnalysis " + snippet);
-                new CullFrameStatesPhase().apply(graph);
-                new DeadCodeEliminationPhase().apply(graph);
-                new CanonicalizerPhase(null, runtime(), assumptions).apply(graph);
-//                TypeSystemTest.outputGraph(graph, "after CullFrameStates " + snippet);
-                return graph;
-=======
         StructuredGraph graph = parse(snippet);
         try {
             new ComputeProbabilityPhase().apply(graph);
             for (Invoke n : graph.getInvokes()) {
                 n.node().setProbability(100000);
->>>>>>> 9be23bb0
             }
-            new InliningPhase(null, runtime(), null, null, null, getDefaultPhasePlan(), OptimisticOptimizations.ALL).apply(graph);
+            Assumptions assumptions = new Assumptions(false);
+            new InliningPhase(null, runtime(), null, assumptions, null, getDefaultPhasePlan(), OptimisticOptimizations.ALL).apply(graph);
             new DeadCodeEliminationPhase().apply(graph);
-            new CanonicalizerPhase(null, runtime(), null).apply(graph);
-            new PartialEscapeAnalysisPhase(null, runtime(), null, false).apply(graph);
+            new CanonicalizerPhase(null, runtime(), assumptions).apply(graph);
+            new PartialEscapeAnalysisPhase(null, runtime(), null, assumptions, false).apply(graph);
+
             new CullFrameStatesPhase().apply(graph);
             new DeadCodeEliminationPhase().apply(graph);
-            new CanonicalizerPhase(null, runtime(), null).apply(graph);
+            new CanonicalizerPhase(null, runtime(), assumptions).apply(graph);
             return graph;
         } catch (AssertionFailedError t) {
             throw new RuntimeException(t.getMessage() + "\n" + getCanonicalGraphString(graph), t);
