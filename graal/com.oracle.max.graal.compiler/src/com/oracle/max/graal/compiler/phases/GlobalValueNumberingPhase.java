/*
 * Copyright (c) 2011, Oracle and/or its affiliates. All rights reserved.
 * DO NOT ALTER OR REMOVE COPYRIGHT NOTICES OR THIS FILE HEADER.
 *
 * This code is free software; you can redistribute it and/or modify it
 * under the terms of the GNU General Public License version 2 only, as
 * published by the Free Software Foundation.
 *
 * This code is distributed in the hope that it will be useful, but WITHOUT
 * ANY WARRANTY; without even the implied warranty of MERCHANTABILITY or
 * FITNESS FOR A PARTICULAR PURPOSE.  See the GNU General Public License
 * version 2 for more details (a copy is included in the LICENSE file that
 * accompanied this code).
 *
 * You should have received a copy of the GNU General Public License version
 * 2 along with this work; if not, write to the Free Software Foundation,
 * Inc., 51 Franklin St, Fifth Floor, Boston, MA 02110-1301 USA.
 *
 * Please contact Oracle, 500 Oracle Parkway, Redwood Shores, CA 94065 USA
 * or visit www.oracle.com if you need additional information or have any
 * questions.
 */
package com.oracle.max.graal.compiler.phases;

import com.oracle.max.criutils.*;
import com.oracle.max.graal.compiler.*;
import com.oracle.max.graal.debug.*;
import com.oracle.max.graal.graph.*;
import com.oracle.max.graal.nodes.*;

public class GlobalValueNumberingPhase extends Phase {

    public static final DebugMetric metricGlobalValueNumberingHits = Debug.metric("GlobalValueNumberingHits");

    @Override
    protected void run(StructuredGraph graph) {
        NodeBitMap visited = graph.createNodeBitMap();
        for (Node n : graph.getNodes()) {
            apply(n, visited, graph);
        }
    }

    private void apply(Node n, NodeBitMap visited, StructuredGraph compilerGraph) {
        if (!visited.isMarked(n)) {
            visited.mark(n);
            for (Node input : n.inputs()) {
                apply(input, visited, compilerGraph);
            }
            if (n.getNodeClass().valueNumberable()) {
                Node newNode = compilerGraph.findDuplicate(n);
                if (newNode != null) {
<<<<<<< HEAD
                    n.replaceAndDelete(newNode);
                    metricGlobalValueNumberingHits.increment();
=======
                    assert !(n instanceof FixedNode || newNode instanceof FixedNode);
                    n.replaceAtUsages(newNode);
                    n.safeDelete();
                    if (GraalOptions.Meter) {
                        currentContext.metrics.GlobalValueNumberingHits++;
                    }
>>>>>>> a0154f7b
                    if (GraalOptions.TraceGVN) {
                        TTY.println("GVN applied and new node is " + newNode);
                    }
                }
            }
        }
    }
}<|MERGE_RESOLUTION|>--- conflicted
+++ resolved
@@ -49,17 +49,10 @@
             if (n.getNodeClass().valueNumberable()) {
                 Node newNode = compilerGraph.findDuplicate(n);
                 if (newNode != null) {
-<<<<<<< HEAD
-                    n.replaceAndDelete(newNode);
-                    metricGlobalValueNumberingHits.increment();
-=======
                     assert !(n instanceof FixedNode || newNode instanceof FixedNode);
                     n.replaceAtUsages(newNode);
                     n.safeDelete();
-                    if (GraalOptions.Meter) {
-                        currentContext.metrics.GlobalValueNumberingHits++;
-                    }
->>>>>>> a0154f7b
+                    metricGlobalValueNumberingHits.increment();
                     if (GraalOptions.TraceGVN) {
                         TTY.println("GVN applied and new node is " + newNode);
                     }
