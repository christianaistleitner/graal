--- conflicted
+++ resolved
@@ -118,11 +118,7 @@
     }
     // @formatter:on
 
-<<<<<<< HEAD
-    public static void registerInvocationPlugins(MetaAccessProvider metaAccess, InvocationPlugins plugins) {
-=======
-    public static void registerInvocationPlugins(MetaAccessProvider metaAccess, InvocationPlugins plugins, boolean useBoxingPlugins, boolean allowDeoptimization) {
->>>>>>> c18047bf
+    public static void registerInvocationPlugins(MetaAccessProvider metaAccess, InvocationPlugins plugins, boolean allowDeoptimization) {
         registerObjectPlugins(plugins);
         registerClassPlugins(plugins);
         registerMathPlugins(plugins, allowDeoptimization);
@@ -338,30 +334,8 @@
 
     private static void registerMathPlugins(InvocationPlugins plugins, boolean allowDeoptimization) {
         Registration r = new Registration(plugins, Math.class);
-<<<<<<< HEAD
-        for (JavaKind kind : new JavaKind[]{JavaKind.Int, JavaKind.Long}) {
-            Class<?> type = kind.toJavaClass();
-            r.register2("addExact", type, type, new InvocationPlugin() {
-                public boolean apply(GraphBuilderContext b, ResolvedJavaMethod targetMethod, Receiver receiver, ValueNode x, ValueNode y) {
-                    b.addPush(kind, new IntegerAddExactNode(x, y));
-                    return true;
-                }
-            });
-            r.register2("subtractExact", type, type, new InvocationPlugin() {
-                public boolean apply(GraphBuilderContext b, ResolvedJavaMethod targetMethod, Receiver receiver, ValueNode x, ValueNode y) {
-                    b.addPush(kind, new IntegerSubExactNode(x, y));
-                    return true;
-                }
-            });
-            r.register2("multiplyExact", type, type, new InvocationPlugin() {
-                public boolean apply(GraphBuilderContext b, ResolvedJavaMethod targetMethod, Receiver receiver, ValueNode x, ValueNode y) {
-                    b.addPush(kind, new IntegerMulExactNode(x, y));
-                    return true;
-                }
-            });
-=======
         if (allowDeoptimization) {
-            for (Kind kind : new Kind[]{Kind.Int, Kind.Long}) {
+            for (JavaKind kind : new JavaKind[]{JavaKind.Int, JavaKind.Long}) {
                 Class<?> type = kind.toJavaClass();
                 r.register2("addExact", type, type, new InvocationPlugin() {
                     public boolean apply(GraphBuilderContext b, ResolvedJavaMethod targetMethod, Receiver receiver, ValueNode x, ValueNode y) {
@@ -382,7 +356,6 @@
                     }
                 });
             }
->>>>>>> c18047bf
         }
         r.register1("abs", Float.TYPE, new InvocationPlugin() {
             public boolean apply(GraphBuilderContext b, ResolvedJavaMethod targetMethod, Receiver receiver, ValueNode value) {
