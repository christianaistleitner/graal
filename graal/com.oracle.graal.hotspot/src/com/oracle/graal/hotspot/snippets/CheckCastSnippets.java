--- conflicted
+++ resolved
@@ -235,21 +235,12 @@
         private final ResolvedJavaMethod secondary;
         private final ResolvedJavaMethod dynamic;
 
-<<<<<<< HEAD
         public Templates(CodeCacheProvider runtime, Assumptions assumptions) {
             super(runtime, assumptions, CheckCastSnippets.class);
-            exact = snippet("checkcastExact", Object.class, Object.class, boolean.class);
-            primary = snippet("checkcastPrimary", Object.class, Object.class, boolean.class, int.class);
-            secondary = snippet("checkcastSecondary", Object.class, Object.class, Object[].class, boolean.class);
-            dynamic = snippet("checkcastDynamic", Object.class, Object.class, boolean.class);
-=======
-        public Templates(CodeCacheProvider runtime) {
-            super(runtime, CheckCastSnippets.class);
             exact = snippet("checkcastExact", Object.class, Word.class, boolean.class);
             primary = snippet("checkcastPrimary", Word.class, Object.class, boolean.class, int.class);
             secondary = snippet("checkcastSecondary", Word.class, Object.class, Word[].class, boolean.class);
             dynamic = snippet("checkcastDynamic", Word.class, Object.class, boolean.class);
->>>>>>> a2cb70f5
         }
 
         /**
