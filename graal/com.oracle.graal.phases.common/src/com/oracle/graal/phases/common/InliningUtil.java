--- conflicted
+++ resolved
@@ -1042,14 +1042,9 @@
         }
     }
 
-<<<<<<< HEAD
     public static boolean canIntrinsify(ResolvedJavaMethod target) {
-        return getIntrinsicGraph(target) != null;
-=======
-    public static boolean canIntrinsify(Invoke invoke, ResolvedJavaMethod target) {
-        StructuredGraph intrinsicGraph = getIntrinsicGraph(invoke, target);
+        StructuredGraph intrinsicGraph = getIntrinsicGraph(target);
         return intrinsicGraph != null;
->>>>>>> ee734716
     }
 
     public static StructuredGraph getIntrinsicGraph(ResolvedJavaMethod target) {
