--- conflicted
+++ resolved
@@ -517,13 +517,8 @@
         emitString("@%p" + pred + " " + "bra" + " " + tgt + ";");
     }
 
-<<<<<<< HEAD
-    public final void bra(String targetIdentifier) {
-        emitString("bra " + targetIdentifier + ";");
-=======
     public final void bra(String src) {
         emitString("bra " + src + ";");
->>>>>>> 77bef948
     }
 
     public final void bra_uni(String tgt) {
@@ -720,11 +715,6 @@
         emitString("ret.uni;" + " " + "");
     }
 
-<<<<<<< HEAD
-    public static class Setp {
-
-        private ConditionOperator operator;
-=======
     public enum BooleanOperator {
         AND("and"),
         OR("or"),
@@ -746,7 +736,6 @@
 
         private BooleanOperator    booleanOperator;
         private ConditionOperator  operator;
->>>>>>> 77bef948
         private Value first, second;
         private Kind kind;
         private int predicate;
@@ -929,9 +918,6 @@
         }
 
         public void emit(PTXAssembler asm) {
-<<<<<<< HEAD
-            asm.emitString("setp." + operator.getOperator() + "." + typeForKind(kind) + " %p" + predicate + emitValue(first) + emitValue(second) + ";");
-=======
 
             if (booleanOperator != null) {
                 asm.emitString("setp." +
@@ -947,7 +933,6 @@
                                typeForKind(kind) + " %p" + predicate +
                                emitValue(first) + emitValue(second) + ";");
             }
->>>>>>> 77bef948
         }
     }
 
