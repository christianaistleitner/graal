--- conflicted
+++ resolved
@@ -748,12 +748,8 @@
         pgo_args = ['--pgo=' + config.latest_profile_path]
         pgo_args += ['-H:' + ('+' if self.pgo_context_sensitive else '-') + 'PGOContextSensitivityEnabled']
         pgo_args += ['-H:+AOTInliner'] if self.pgo_aot_inline else ['-H:-AOTInliner']
-<<<<<<< HEAD
         instrument_args = ['--pgo-instrument', '--pgo-sampling'] + ([] if i == 0 else pgo_args)
         instrument_args += ['-H:+InlineAllExplored'] if self.pgo_inline_explored else []
-=======
-        instrument_args = ['--pgo-instrument'] + ([] if i == 0 else pgo_args)
->>>>>>> adf58fbd
 
         with stages.set_command(config.base_image_build_args + executable_name_args + instrument_args) as s:
             s.execute_command()
@@ -774,13 +770,8 @@
     def run_stage_image(self, config, stages):
         executable_name_args = ['-H:Name=' + config.final_image_name]
         pgo_args = ['--pgo=' + config.latest_profile_path]
-<<<<<<< HEAD
         pgo_args += ['-H:' + ('+' if self.pgo_context_sensitive else '-') + 'EnablePGOContextSensitivity']
         pgo_args += ['-H:+AOTInliner', '--pgo-sampling-use'] if self.pgo_aot_inline else ['-H:-AOTInliner']
-=======
-        pgo_args += ['-H:' + ('+' if self.pgo_context_sensitive else '-') + 'PGOContextSensitivityEnabled']
-        pgo_args += ['-H:+AOTInliner'] if self.pgo_aot_inline else ['-H:-AOTInliner']
->>>>>>> adf58fbd
         instrumented_iterations = self.pgo_instrumented_iterations if config.pgo_iteration_num is None else int(config.pgo_iteration_num)
         ml_args = ['-H:+ProfileInference'] if self.ml == 'ml-profile-inference' else []
         final_image_command = config.base_image_build_args + executable_name_args + (pgo_args if instrumented_iterations > 0 or (self.hotspot_pgo and os.path.exists(config.latest_profile_path else []) + ml_args
